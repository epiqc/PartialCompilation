--- conflicted
+++ resolved
@@ -17,11 +17,7 @@
 # future references to this dict and any other experimental constants
 # should be kept in fqc/data/data.py.
 # See Gate_Times.ipnyb for determination of these pulse times
-<<<<<<< HEAD
-GATE_TO_PULSE_TIME = {'h': 1.4, 'cx': 3.8, 'rz': 0.4, 'rx': 2.5, 'x': 2.5, 'swap': 7.4, 'id': 0}
-=======
 GATE_TO_PULSE_TIME = {'h': 1.4, 'cx': 3.8, 'rz': 0.4, 'rx': 2.5, 'x': 2.5, 'swap': 7.4, 'id': 0.0}
->>>>>>> 8d45d574
 
 unitary_backend = BasicAer.get_backend('unitary_simulator')
 state_backend = Aer.get_backend('statevector_simulator')
